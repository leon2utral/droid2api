--- conflicted
+++ resolved
@@ -58,10 +58,6 @@
     }
   ],
   "dev_mode": false,
-<<<<<<< HEAD
-  "user_agent": "factory-cli/0.22.11",
-=======
   "user_agent": "factory-cli/0.25.1",
->>>>>>> ffabf921
   "system_prompt": "You are Droid, an AI software engineering agent built by Factory.\n\n"
 }